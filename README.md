--- conflicted
+++ resolved
@@ -63,7 +63,6 @@
 
 ### 1. Clone the Repository
 ```bash
-git clone <repository-url>
 cd InterviewHelper
 ```
 
@@ -85,7 +84,6 @@
 
 ### 3. Start with Docker Compose
 ```bash
-<<<<<<< HEAD
 # Start all services
 docker-compose up -d
 
@@ -94,10 +92,6 @@
 
 # Check service health
 docker-compose ps
-=======
-git clone [<your-repo-url>](https://github.com/Rishi0620/InterviewHelper.git)
-cd InterviewHelper
->>>>>>> 1612ebc6
 ```
 
 ### 4. Access the Application
@@ -119,32 +113,18 @@
 # Install dependencies
 pip install -r requirements.txt
 
-<<<<<<< HEAD
 # Set environment variables
 export OPENAI_API_KEY="your-key-here"
 export DEBUG=true
 
 # Start FastAPI server
 uvicorn backend.fastapi.main:app --reload --host 0.0.0.0 --port 8000
-=======
-- **Run FastAPI server**
-  ```bash
-  cd fastapi
-  uvicorn main:app --reload --host 0.0.0.0 --port 8000
-  ```
-- **Run WebSocket server**
-  ```bash
-  cd ../websocket
-  python server.py
-  ```
->>>>>>> 1612ebc6
 
 # Start WebSocket server (in another terminal)
 cd backend/websocket
 python server.py
 ```
 
-### Frontend Development
 ```bash
 cd frontend
 
